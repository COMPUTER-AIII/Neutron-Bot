import os

from discord import Game

from bot import config
from bot.core.bot import Bot

TOKEN = os.getenv("BOT_TOKEN")
PREFIX = config.COMMAND_PREFIX

extensions = [
    "bot.cogs.error_handler",
    "bot.cogs.sudo",
    "bot.cogs.moderation.lock",
    "bot.cogs.moderation.slowmode",
    "bot.cogs.setup.roles",
    "bot.cogs.setup.permissions",
    "bot.cogs.embeds",
<<<<<<< HEAD
=======
    "bot.cogs.error_handler",
    "bot.cogs.help"
>>>>>>> 03f26272
]
db_tables = [
    "bot.database.roles",
    "bot.database.permissions",
]

bot = Bot(
    extensions, db_tables,
    command_prefix=PREFIX,
    activity=Game(name=f"Ping me using {PREFIX}help"),
    case_insensitive=True,
)


if __name__ == "__main__":
    bot.run(TOKEN)<|MERGE_RESOLUTION|>--- conflicted
+++ resolved
@@ -10,17 +10,13 @@
 
 extensions = [
     "bot.cogs.error_handler",
+    "bot.cogs.help",
     "bot.cogs.sudo",
     "bot.cogs.moderation.lock",
     "bot.cogs.moderation.slowmode",
     "bot.cogs.setup.roles",
     "bot.cogs.setup.permissions",
     "bot.cogs.embeds",
-<<<<<<< HEAD
-=======
-    "bot.cogs.error_handler",
-    "bot.cogs.help"
->>>>>>> 03f26272
 ]
 db_tables = [
     "bot.database.roles",
